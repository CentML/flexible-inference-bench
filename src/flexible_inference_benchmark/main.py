--- conflicted
+++ resolved
@@ -31,59 +31,6 @@
 logger = logging.getLogger(__name__)
 
 
-<<<<<<< HEAD
-def return_random_image_URL_by_size(width, height):
-    return f"https://picsum.photos/{width}/{height}"
-
-
-def parse_tuple(value):
-    """
-    Parses a width-height pair into a tuple of ints.
-
-    Example:
-        "1280x720" -> (1280, 720)
-    """
-    try:
-        return tuple(map(int, value.split("x")))
-    except ValueError:
-        raise argparse.ArgumentTypeError(
-            f"Invalid format: {value}. Must be a 'widthxheight' pair, e.g., '1920x1080' OR '1280x720'."
-        )
-
-
-# Specify the number and dimensions of images to be attached to each request
-def generate_request_media(args: argparse.Namespace, size) -> Union[List[List[Union[Tuple[int, int], str]]], None]:
-
-    num_imgs_per_req = args.num_of_imgs_per_req
-    if not num_imgs_per_req:
-        return [[] for _ in range(size)]
-    ratios = args.img_ratios_per_req
-
-    media_per_request = []
-    img_cntr = 0
-    for i in range(size):
-        media_per_request.append([])
-        for j in range(int(num_imgs_per_req)):
-            # If img_base_path is provided, store the image locally
-            # Otherwise, feed the image online
-            if args.img_base_path:
-                # If an image doesn't exist, download it
-                img_path = os.path.join(args.img_base_path, f"{ratios[0]}x{ratios[1]}_{img_cntr + 1}.jpg")
-                if not os.path.exists(img_path):
-                    os.makedirs(args.img_base_path, exist_ok=True)
-                    logger.info(f"Downloading image to {img_path} ...")
-                    img_url = return_random_image_URL_by_size(ratios[0], ratios[1])
-                    img_data = requests.get(img_url).content
-                    with open(img_path, 'wb') as handler:
-                        handler.write(img_data)
-                media_per_request[-1].append('file://' + img_path)
-            else:
-                # Fetch the image online with the ratios
-                media_per_request[-1].append(return_random_image_URL_by_size(ratios[0], ratios[1]))
-            img_cntr += 1
-
-    return media_per_request
-=======
 def return_random_image_URL_by_size(width: int, height: int) -> str:
     return f"https://picsum.photos/{width}/{height}"
 
@@ -142,7 +89,6 @@
 
         results.append(media_per_request)
     return results
->>>>>>> 0a8ec7a9
 
 
 def select_distribution(args: List[Any]) -> Union[Distribution, Any]:
@@ -240,11 +186,7 @@
     client: Client,
     requests_prompts: List[Tuple[str, int, int]],
     requests_times: List[Union[int, float]],
-<<<<<<< HEAD
-    requests_media: List[List[Union[Tuple[int, int], str]]],
-=======
     requests_media: List[List[str]],
->>>>>>> 0a8ec7a9
 ) -> List[Any]:
     return asyncio.run(client.benchmark(requests_prompts, requests_times, requests_media))
 
@@ -305,14 +247,10 @@
         "--img-ratios-per-req",
         type=parse_tuple,
         default='500x500',
-<<<<<<< HEAD
-        help="Image aspect ratios (width x height) to attach per request. Example: '500x500'.",
-=======
         help=(
             "Single string with image aspect ratios (width x height) separated by commas "
             "to attach per request. Example: '256x256,500x500'."
         ),
->>>>>>> 0a8ec7a9
     )
 
     benchmark_parser.add_argument(
@@ -326,7 +264,6 @@
     )
 
     benchmark_parser.add_argument(
-<<<<<<< HEAD
         "--num-validation-reqs",
         type=int,
         default=1,
@@ -334,8 +271,6 @@
     )
     
     benchmark_parser.add_argument(
-=======
->>>>>>> 0a8ec7a9
         "--max-concurrent",
         type=int,
         default=None,
@@ -574,22 +509,14 @@
         random.seed(args.seed)
     requests_times = generate_request_times(args)
     size = len(requests_times)
-<<<<<<< HEAD
-    requests_media = generate_request_media(args, size)
-=======
     requests_media = generate_request_media(args.num_of_imgs_per_req, args.img_ratios_per_req, args.img_base_path, size)
->>>>>>> 0a8ec7a9
     tokenizer_id = args.tokenizer if args.tokenizer else args.model
     tokenizer: PreTrainedTokenizerBase = AutoTokenizer.from_pretrained(tokenizer_id)
     requests_prompts = generate_prompts(args, tokenizer, size)
     min_length = min(len(requests_prompts), len(requests_times))
     requests_prompts = requests_prompts[:min_length]
     requests_times = requests_times[:min_length]
-<<<<<<< HEAD
-    requests_media = requests_media[:min_length]
-=======
     requests_media = [arr_dims[:min_length] for arr_dims in requests_media]
->>>>>>> 0a8ec7a9
 
     set_max_open_files(min_length + 256)
 
@@ -617,51 +544,17 @@
     # disable verbose output for validation of the endpoint. This is done to avoid confusion on terminal output.
     client_verbose_value = client.verbose
     client.verbose = False
-<<<<<<< HEAD
 
     if args.profile:
         logger.info("Starting the Torch profiler.")
-        asyncio.run(client.start_torch_profiler(requests_prompts[0], requests_media[0]))
+        asyncio.run(client.start_torch_profiler(requests_prompts[0], requests_media[0][0]))
 
     logger.info(f"Sending {args.num_validation_reqs} requests for validation and warmup.")
     for i in range(args.num_validation_reqs):
-        validate_endpoint = asyncio.run(client.validate_url_endpoint(requests_prompts[0], requests_media[0]))
+        validate_endpoint = asyncio.run(client.validate_url_endpoint(requests_prompts[0], requests_media[0][0]))
         if not validate_endpoint.success:
             logger.info(f"{validate_endpoint.error}.\nExiting benchmark ....")
-            sys.exit()
-    client.verbose = client_verbose_value
-    logger.info("Beginning benchmark.")
-    t = time.perf_counter()
-    output_list: List[Any] = send_requests(client, requests_prompts, requests_times, requests_media)
-    benchmark_time = time.perf_counter() - t
-
-    if args.profile:
-        logger.info("Stopping the Torch profiler.")
-        asyncio.run(client.stop_torch_profiler(requests_prompts[0], requests_media[0]))
-
-    # pylint: disable=line-too-long
-    output = {
-        "backend": args.backend,
-        "time": benchmark_time,
-        "outputs": [request_func_output.model_dump() for request_func_output in output_list],  # type: ignore
-        "inputs": requests_prompts,
-        "tokenizer": args.tokenizer if args.tokenizer else args.model,
-        "stream": not args.disable_stream,
-    }
-
-    if args.output_file:
-        with open(args.output_file, "w") as f:
-            f.write(json.dumps(output, indent=4))  # type: ignore
-    if args.debug:
-        logger.debug(f"{output_list}")
-
-    calculate_metrics(output["inputs"], output["outputs"], output["time"], tokenizer, output["stream"])
-=======
-    logger.info("Sending a single request for validation.")
-    validate_endpoint = asyncio.run(client.validate_url_endpoint(requests_prompts[0], requests_media[0][0]))
-    if not validate_endpoint.success:
-        logger.info(f"{validate_endpoint.error}.\nExiting benchmark ....")
-        sys.exit(1)
+            sys.exit(1)
     client.verbose = client_verbose_value
     logger.info("Beginning benchmark.")
 
@@ -697,7 +590,10 @@
             logger.debug(f"{output_list}")
 
         calculate_metrics(output["inputs"], output["outputs"], output["time"], tokenizer, output["stream"])
->>>>>>> 0a8ec7a9
+    
+    if args.profile:
+        logger.info("Stopping the Torch profiler.")
+        asyncio.run(client.stop_torch_profiler(requests_prompts[0], requests_media[0][0]))
 
 
 def main() -> None:
