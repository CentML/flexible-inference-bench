import argparse
import json
import logging
import random
import asyncio
import itertools
import sys
import os
import time
from typing import List, Any, Tuple, Union
from concurrent.futures import ThreadPoolExecutor
import base64
import requests
from tqdm import tqdm
import numpy as np
from transformers import AutoTokenizer  # type: ignore[attr-defined]
from transformers.tokenization_utils_base import PreTrainedTokenizerBase  # type: ignore[attr-defined]
from flexible_inference_benchmark.engine.distributions import DISTRIBUTION_CLASSES, Distribution
from flexible_inference_benchmark.utils.utils import (
    configure_logging,
    try_find_model,
    try_find_endpoint,
    set_max_open_files,
    download_sharegpt_dataset,
)
from flexible_inference_benchmark.engine.data import ShareGPT, Textfile, Random
from flexible_inference_benchmark.engine.client import Client
from flexible_inference_benchmark.engine.backend_functions import ASYNC_REQUEST_FUNCS
from flexible_inference_benchmark.engine.workloads import WORKLOADS_TYPES
from flexible_inference_benchmark.data_postprocessors.performance import add_performance_parser, calculate_metrics
from flexible_inference_benchmark.data_postprocessors.ttft import add_ttft_parser
from flexible_inference_benchmark.data_postprocessors.itl import add_itl_parser

logger = logging.getLogger(__name__)


def return_random_image_URL_by_size(width: int, height: int, convert_to_base64: bool = False) -> str:

    image_url = f"https://loremflickr.com/{width}/{height}"
    if convert_to_base64:
        max_retries = 3
        data_url = None
        for _ in range(max_retries):
            try:
                response = requests.get(image_url, timeout=5)
                response.raise_for_status()
                base64_bytes = base64.b64encode(response.content)
                base64_string = base64_bytes.decode('utf-8')
                data_url = f"data:image/jpeg;base64,{base64_string}"
                break
            except requests.HTTPError as e:
                logger.warning(f"Failed to fetch image from {image_url}: {e}")

        if data_url is None:
            raise ValueError(
                f"Failed to fetch image from {image_url} after {max_retries} retries. "
                "Please check the URL or your internet connection."
            )
        return data_url
    else:
        return image_url


def parse_tuple(value: str) -> List[Tuple[int, int]]:
    """
    Parses a string of width-height pairs into a list of tuples of ints.

    Example:
        "1280x720,256x256" -> [(1280, 720),(256, 256)]
    """
    try:
        return [(int(width), int(height)) for part in value.split(',') for width, height in [part.split('x')]]
    except ValueError as e:
        raise argparse.ArgumentTypeError(
            (
                f"Invalid format: {value}. Must be a single string with "
                "'width1 x height1,...,widthN x heightN' pairs, e.g., '256x256,512x512'"
            )
        ) from e


# Specify the number and dimensions of images to be attached to each request
def generate_request_media(
    num_of_imgs_per_req: int,
    img_ratios_per_req: List[Tuple[int, int]],
    img_base_path: Union[str, None],
    size: int,
    send_image_with_base64: bool = False,
) -> List[List[List[str]]]:

    num_imgs_per_req = num_of_imgs_per_req
    if not num_imgs_per_req:
        return [[[] for _ in range(size)]]

    results: List[List[List[str]]] = []
    for ratios in img_ratios_per_req:
        media_per_request: List[List[str]] = []

        img_cntr = 0

        def _process_sample() -> None:
            nonlocal img_cntr
            media_per_request.append([])
            for _ in range(int(num_imgs_per_req)):
                # If img_base_path is provided, store the image locally
                # Otherwise, feed the image online
                if img_base_path:
                    assert not send_image_with_base64, "Base64 encoding is not supported for local images"
                    # If an image doesn't exist, download it
                    img_path = os.path.join(img_base_path, f"{ratios[0]}x{ratios[1]}_{img_cntr + 1}.jpg")
                    if not os.path.exists(img_path):
                        os.makedirs(img_base_path, exist_ok=True)
                        logger.info(f"Downloading image to {img_path} ...")
                        img_url = return_random_image_URL_by_size(ratios[0], ratios[1])
                        img_data = requests.get(img_url, timeout=60).content
                        with open(img_path, 'wb') as handler:
                            handler.write(img_data)
                    media_per_request[-1].append('file://' + img_path)
                else:
                    # Fetch the image online with the ratios
                    media_per_request[-1].append(
                        return_random_image_URL_by_size(ratios[0], ratios[1], convert_to_base64=send_image_with_base64)
                    )
                img_cntr += 1

        with ThreadPoolExecutor(max_workers=32) as executor:
            futures = [executor.submit(_process_sample) for _ in range(size)]
            for future in tqdm(futures, desc=f"Generating images for {ratios[0]}x{ratios[1]}", total=size):
                future.result()

        results.append(media_per_request)
    return results


def select_distribution(args: List[Any]) -> Union[Distribution, Any]:
    dist_type = args[0]
    dist_args = (float(i) for i in args[1:])
    return DISTRIBUTION_CLASSES[dist_type](*dist_args)


def generate_request_times(args: argparse.Namespace) -> List[Union[int, float]]:
    if args.num_of_req:
        size = args.num_of_req
        dist = select_distribution(args.request_distribution)
        requests_times = dist.generate_distribution(size)
        return requests_times
    else:
        size = 1
        dist = select_distribution(args.request_distribution)
        # Check if any elements exceed max length
        while size < 1e6 and not [i for i in dist.generate_distribution(size) if i > args.max_time_for_reqs]:
            size *= 2
        requests_times = dist.generate_distribution(size)
        if size >= 1e6:
            size = int(1e6)
            # Eg. if the user runs `--timeout 10 -rps inf`, an arbitrary number of requests at time=0 can be generated
            logger.warning("Capping number of requests at 1000`000")
        return [i for i in requests_times if i <= args.max_time_for_reqs]


def generate_prompts(
    args: argparse.Namespace, tokenizer: PreTrainedTokenizerBase, size: int
) -> List[Tuple[str, int, int]]:
    filename = args.dataset_path
    prompt_cls: Union[Random, Textfile, ShareGPT, None] = None
    if args.dataset_name.startswith('sharegpt'):
        logger.info(
            "User selected sharegpt dataset. "
            "Ignoring prompt and output length distribution and following the shapes from the dataset."
        )
        prompt_cls = ShareGPT(filename, tokenizer)
    else:
        logger.info(
            f"User selected {args.dataset_name} dataset. Generating prompt and output lengths from distributions."
        )
        input_prompt_dist = select_distribution(args.input_token_distribution)
        output_token_dist = select_distribution(args.output_token_distribution)

        if args.prefix_len:
            prompt_cls = (
                Random.with_prefix_len(
                    args.prefix_len, input_prompt_dist, output_token_dist, tokenizer, args.ignore_input_distribution
                )
                if args.dataset_name == "random"
                else Textfile.with_prefix_len(
                    filename,
                    args.prefix_len,
                    input_prompt_dist,
                    output_token_dist,
                    tokenizer,
                    args.ignore_input_distribution,
                )
            )
        else:
            prefix_text = args.prefix_text or ""
            prompt_cls = (
                Random.with_prefix_str(
                    prefix_text, input_prompt_dist, output_token_dist, tokenizer, args.ignore_input_distribution
                )
                if args.dataset_name == "random"
                else Textfile.with_prefix_str(
                    filename,
                    prefix_text,
                    input_prompt_dist,
                    output_token_dist,
                    tokenizer,
                    args.ignore_input_distribution,
                )
            )

    if not prompt_cls:
        logger.error("Error generating prompts, exiting benchmark .....")
        sys.exit(1)

    factor = 1.2
    size_adjusted = int(size * factor)

    data = prompt_cls.generate_data(size_adjusted)
    if len(data) < size:
        logger.warning("The number of requests is less than the size.")
    else:
        data = data[:size]
    return data


def send_requests(
    client: Client,
    requests_prompts: List[Tuple[str, int, int]],
    requests_times: List[Union[int, float]],
    requests_media: List[List[str]],
) -> List[Any]:
    return asyncio.run(client.benchmark(requests_prompts, requests_times, requests_media))


def add_benchmark_subparser(subparsers: argparse._SubParsersAction) -> Any:  # type: ignore [type-arg]

    benchmark_parser = subparsers.add_parser(
        'benchmark', help="Benchmark an LLM serving endpoint", usage="fib benchmark [options]"
    )

    benchmark_parser.add_argument("--seed", type=int, default=None, help="seed for reproducibility")

    benchmark_parser.add_argument(
        "-b",
        "--backend",
        type=str,
        default='openai',
        choices=list(ASYNC_REQUEST_FUNCS.keys()),
        help="Backend inference engine.",
    )

    benchmark_parser.add_argument(
        "-w",
        "--workload-type",
        "--workload",
        type=str,
        default=None,
        choices=list(WORKLOADS_TYPES.keys()),
        help="Preset request length distributions based on common workload types.",
    )

    url_group = benchmark_parser.add_mutually_exclusive_group()

    url_group.add_argument("--base-url", type=str, default=None, help="Server base URL.")

    benchmark_parser.add_argument(
        "--https-ssl", default=True, help="Whether to check SSL certificates for HTTPS endpoints, default is True"
    )

    benchmark_parser.add_argument("--endpoint", type=str, help="API endpoint.")

    req_group = benchmark_parser.add_mutually_exclusive_group()

    req_group.add_argument("-n", "--num-of-req", type=int, default=None, help="Total number of request.")

    req_group.add_argument(
        "--max-time-for-reqs", "--timeout", type=int, default=None, help="Max time for requests in seconds."
    )

    benchmark_parser.add_argument(
        "--num-of-imgs-per-req",
        type=int,
        default=None,
        help="Number of images to attach to each request. Example: '3'.",
    )

    benchmark_parser.add_argument(
        "--img-ratios-per-req",
        type=parse_tuple,
        default='500x500',
        help=(
            "Single string with image aspect ratios (width x height) separated by commas "
            "to attach per request. Example: '256x256,500x500'."
        ),
    )

    benchmark_parser.add_argument(
        "--img-base-path",
        type=str,
        default=None,
        help="Base image directory. Example: '/path/to/imgs/'. If provided, images will be downloaded to"
        " this directory before benchmarking and fed from here. If not provided, images will be fed online,"
        " which could cause excessive network delays in large numbers. To enable this, the serving engine"
        " also needs to start with the --allowed-local-media-path /path/to/imgs/ option.",
    )

    benchmark_parser.add_argument(
<<<<<<< HEAD
        "--num-validation-reqs",
        type=int,
        default=1,
        help="Number of requests to send for validation and warmup before the benchmark.",
=======
        "--send-image-with-base64",
        action="store_true",
        help="Send images as base64 encoded strings. This is useful for testing the server's ability to handle"
        " base64 encoded images. If this is set, the --img-base-path option will be ignored.",
>>>>>>> 3a98d1f0
    )

    benchmark_parser.add_argument(
        "--max-concurrent",
        type=int,
        default=None,
        help="Optional limit on the number of concurrent in-flight requests.",
    )

    benchmark_parser.add_argument(
        "--logprobs",
        type=int,
        default=None,
        help="Number of logprobs to return with each completion. Default is None, meaning no logprobs.",
    )

    benchmark_parser.add_argument(
        "--request-distribution",
        nargs="*",
        default=["exponential", 1],
        help="Request distribution [Distribution_type (inputs to distribution)]",
    )

    benchmark_parser.add_argument(
        "-rps",
        "--requests-per-second",
        dest='request_distribution',
        type=lambda n: ["poisson", n],
        help="Presets the request distribution to N requests per second following a poisson distribution.",
    )

    benchmark_parser.add_argument(
        "--input-token-distribution",
        nargs="*",
        default=["uniform", 1, 255],
        help="Request distribution [Distribution_type (inputs to distribution)]",
    )

    benchmark_parser.add_argument(
        "--ignore-input-distribution",
        action="store_true",
        help="Ignore the input token distribution. This is meant to be used with --prefix-len or --prefix-text.",
    )

    benchmark_parser.add_argument(
        "--output-token-distribution",
        nargs="*",
        default=["uniform", 1, 255],
        help="Request distribution [Distribution_type (inputs to distribution)]",
    )

    benchmark_parser.add_argument(
        "--varying-requests",
        "--wave",
        type=int,
        nargs=3,
        dest="wave",
        help="Send requests at a varying request concurrency in a wave-like pattern",
    )

    prefix_group = benchmark_parser.add_mutually_exclusive_group()

    prefix_group.add_argument("--prefix-text", type=str, default=None, help="Text to use as prefix for all requests.")

    prefix_group.add_argument("--prefix-len", type=int, default=None, help="Length of prefix to use for all requests.")

    benchmark_parser.add_argument("--disable-ignore-eos", action="store_true", help="Disables ignoring the eos token.")

    benchmark_parser.add_argument("--disable-stream", action="store_true", help="Disable stream response from API.")

    benchmark_parser.add_argument("--cookies", default={}, help="Insert cookies in the request.")

    benchmark_parser.add_argument(
        "--dataset-name",
        "--dataset",
        type=str,
        default="random",
        choices=["sharegpt", "sharegpt_code", "other", "random"],
        help="Name of the dataset to benchmark on.",
    )

    benchmark_parser.add_argument("--dataset-path", type=str, default=None, help="Path to the dataset.")

    benchmark_parser.add_argument("-m", "--model", type=str, help="Name of the model.")

    benchmark_parser.add_argument(
        "--tokenizer", type=str, default=None, help="Name or path of the tokenizer, if not using the default tokenizer."
    )

    benchmark_parser.add_argument("--disable-tqdm", action="store_true", help="Specify to disable tqdm progress bar.")

    benchmark_parser.add_argument("--best-of", type=int, default=1, help="Number of best completions to return.")

    benchmark_parser.add_argument("--use-beam-search", action="store_true", help="Use beam search for completions.")

    benchmark_parser.add_argument(
        "--output-file",
        type=str,
        default='output-file.json',
        required=False,
        help="Output json file to save the results.",
    )

    benchmark_parser.add_argument("--debug", action="store_true", help="Log debug messages.")

    benchmark_parser.add_argument(
        "--profile",
        action="store_true",
        help="Use Torch Profiler. The endpoint must be launched with " "VLLM_TORCH_PROFILER_DIR to enable profiler.",
    )

    benchmark_parser.add_argument("--verbose", action="store_true", help="Print short description of each request.")

    benchmark_parser.add_argument("-c", "--config-file", default=None, help="Configuration file.")

    return benchmark_parser


def parse_args() -> argparse.Namespace:

    parser = argparse.ArgumentParser(description="CentML Inference Benchmark")

    subparsers = parser.add_subparsers(title='Subcommands', dest='subcommand', required=True)

    add_performance_parser(subparsers)
    benchmark_parser = add_benchmark_subparser(subparsers)
    add_ttft_parser(subparsers)
    add_itl_parser(subparsers)

    args = parser.parse_args()
    if args.subcommand == 'benchmark':
        if args.config_file:
            with open(args.config_file, 'r') as f:
                file_data = json.load(f)
            for k, v in file_data.items():
                # Reload arguments to override config file values with command line values
                setattr(args, k, v)

        configure_logging(args)

        def fail(msg: str) -> None:
            benchmark_parser.print_help()
            print('\n\n\n')
            logger.error(msg)
            sys.exit(1)

        if args.wave:
            if not args.num_of_req:
                fail("Number of requests must be provided for varying requests")
            if args.wave[0] >= args.wave[1]:
                fail("Min wave concurrency must be smaller than max wave concurrency")
            if args.wave[0] <= 0:
                fail("Min wave concurrency must be positive")
            if args.wave[2] <= 0:
                fail("Wave sustain must be positive")
            if args.max_concurrent:
                logger.warning("Both varying requests and max concurrency provided. Ignoring max concurrency")
                args.max_concurrent = None
            if args.request_distribution:
                logger.warning(
                    "Both varying requests and request rate/distribution provided. Ignoring request rate/distribution"
                )
                args.request_distribution = None

            args.request_distribution = ["poisson", "inf"]

        if not (args.num_of_req or args.max_time_for_reqs):
            logger.info("Number of requests and max time for requests not provided. Defaulting to 1 request.")
            args.num_of_req = 1

        openapi = None
        if not args.base_url or not args.model or not args.endpoint:
            if not args.base_url:
                logger.info("Base url not provided. Searching for ports on localhost...")
                base_try_options = ["http://localhost:8000", "http://localhost:8080"]
            else:
                base_try_options = [args.base_url]
            for base_url, path in itertools.product(base_try_options, ["openapi.json", "health", "openai/health"]):
                try:
                    response = requests.get(f"{base_url}/{path}", timeout=1)
                    response.raise_for_status()
                    args.base_url = base_url
                    if "openapi" in path:
                        openapi = response.json()
                    break
                except (requests.HTTPError, requests.ConnectionError):
                    continue
            if not args.base_url:
                fail("No server found. Please provide the base url.")
            logger.info(f"Server found at {args.base_url}. Continuing.")
        if not args.model:
            logger.info("Model name not provided. Trying to query the model name from the server.")
            model = try_find_model(args.base_url, openapi)
            if model is None:
                fail("Model could not be deduced automatically. Please provide the model name.")
            else:
                logger.info(f"Model identified: {model}")
                args.model = model
        if not args.endpoint:
            args.endpoint = try_find_endpoint(args.base_url, openapi)
        if args.endpoint and args.endpoint[0] != '/':
            args.endpoint = "/" + args.endpoint

        if not args.dataset_path and args.dataset_name.startswith('sharegpt'):
            # download the sharegpt dataset and cache it in the home directory
            cache_dir = os.path.expanduser("~/.cache/flexible_inference_benchmark/")
            dataset_filename = args.dataset_name + ".json"
            if not os.path.exists(cache_dir):
                os.makedirs(cache_dir)
            sharegpt_path = os.path.join(cache_dir, dataset_filename)
            if not os.path.exists(sharegpt_path):
                logger.info(
                    "Downloading the sharegpt dataset to ~/.cache/flexible_inference_benchmark/%s ...", dataset_filename
                )
                download_sharegpt_dataset(args.dataset_name, sharegpt_path)
            args.dataset_path = sharegpt_path

        if args.dataset_name.startswith('sharegpt') and args.workload_type:
            fail(
                "ShareGPT dataset is selected. "
                "Prompt and output distributions will be ignored. "
                "Do not specify workload type with ShareGPT dataset."
            )

        if args.dataset_path and not args.dataset_name:
            args.dataset_name = "other"

    return args


def run_main(args: argparse.Namespace) -> None:
    if args.workload_type:
        workload_type = WORKLOADS_TYPES[args.workload_type]()
        workload_type.overwrite_args(args)
    logger.info(f"Arguments: {args}")
    if args.seed is not None:
        np.random.seed(args.seed)
        random.seed(args.seed)
    requests_times = generate_request_times(args)
    size = len(requests_times)
    requests_media = generate_request_media(
        args.num_of_imgs_per_req, args.img_ratios_per_req, args.img_base_path, size, args.send_image_with_base64
    )
    tokenizer_id = args.tokenizer if args.tokenizer else args.model
    tokenizer: PreTrainedTokenizerBase = AutoTokenizer.from_pretrained(tokenizer_id)
    requests_prompts = generate_prompts(args, tokenizer, size)
    min_length = min(len(requests_prompts), len(requests_times))
    requests_prompts = requests_prompts[:min_length]
    requests_times = requests_times[:min_length]
    requests_media = [arr_dims[:min_length] for arr_dims in requests_media]

    set_max_open_files(min_length + 256)

    base_url = args.base_url.strip("/")
    endpoint = args.endpoint.strip("/")
    args.api_url = f"{base_url}/{endpoint}"

    client = Client(
        args.backend,
        args.api_url,
        base_url,
        args.model,
        args.best_of,
        args.use_beam_search,
        True if args.verbose else args.disable_tqdm,
        args.https_ssl,
        not args.disable_ignore_eos,
        not args.disable_stream,
        args.cookies,
        args.verbose,
        args.max_concurrent,
        args.wave,
        args.logprobs,
    )
    # disable verbose output for validation of the endpoint. This is done to avoid confusion on terminal output.
    client_verbose_value = client.verbose
    client.verbose = False

    logger.info(f"Sending {args.num_validation_reqs} requests for validation and warmup.")
    for _ in range(args.num_validation_reqs):
        validate_endpoint = asyncio.run(client.validate_url_endpoint(requests_prompts[0], requests_media[0][0]))
        if not validate_endpoint.success:
            logger.info(f"{validate_endpoint.error}.\nExiting benchmark ....")
            sys.exit(1)

    if args.profile:
        logger.info("Starting the Torch profiler.")
        asyncio.run(client.start_torch_profiler(requests_prompts[0], requests_media[0][0]))

    client.verbose = client_verbose_value
    logger.info("Beginning benchmark.")
    for idx, arr_dims in enumerate(requests_media):
        if args.num_of_imgs_per_req:
            logger.info(
                (
                    f"Benchmarking with {args.num_of_imgs_per_req} images per request "
                    f"with ratio {args.img_ratios_per_req[idx]}"
                )
            )
        t = time.perf_counter()
        output_list: List[Any] = send_requests(client, requests_prompts, requests_times, arr_dims)
        benchmark_time = time.perf_counter() - t
        # pylint: disable=line-too-long
        output = {
            "backend": args.backend,
            "time": benchmark_time,
            "outputs": [request_func_output.model_dump() for request_func_output in output_list],  # type: ignore
            "inputs": requests_prompts,
            "tokenizer": args.tokenizer if args.tokenizer else args.model,
            "stream": not args.disable_stream,
        }

        if args.output_file:
            filename = args.output_file
            if args.num_of_imgs_per_req:
                w, h = args.img_ratios_per_req[idx]
                filename = f"ratio_{w}x{h}_{filename}"
            with open(filename, "w") as f:
                f.write(json.dumps(output, indent=4))  # type: ignore
        if args.debug:
            logger.debug(f"{output_list}")

        calculate_metrics(output["inputs"], output["outputs"], output["time"], tokenizer, output["stream"])

    if args.profile:
        logger.info("Stopping the Torch profiler.")
        asyncio.run(client.stop_torch_profiler(requests_prompts[0], requests_media[0][0]))


def main() -> None:
    args = parse_args()
    if args.subcommand == "analyse":
        from flexible_inference_benchmark.data_postprocessors.performance import run

        run(args)
    elif args.subcommand == "generate-ttft-plot":
        from flexible_inference_benchmark.data_postprocessors.ttft import run

        run(args)
    elif args.subcommand == "generate-itl-plot":
        from flexible_inference_benchmark.data_postprocessors.itl import run

        run(args)
    elif args.subcommand == "benchmark":
        run_main(args)
    else:
        raise ValueError(f"Invalid subcommand {args.subcommand}")


if __name__ == '__main__':
    main()<|MERGE_RESOLUTION|>--- conflicted
+++ resolved
@@ -305,17 +305,17 @@
     )
 
     benchmark_parser.add_argument(
-<<<<<<< HEAD
         "--num-validation-reqs",
         type=int,
         default=1,
         help="Number of requests to send for validation and warmup before the benchmark.",
-=======
+    )
+
+    benchmark_parser.add_argument(
         "--send-image-with-base64",
         action="store_true",
         help="Send images as base64 encoded strings. This is useful for testing the server's ability to handle"
         " base64 encoded images. If this is set, the --img-base-path option will be ignored.",
->>>>>>> 3a98d1f0
     )
 
     benchmark_parser.add_argument(
