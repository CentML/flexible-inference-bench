--- conflicted
+++ resolved
@@ -602,50 +602,6 @@
     if args.seed is not None:
         np.random.seed(args.seed)
         random.seed(args.seed)
-<<<<<<< HEAD
-    requests_times = generate_request_times(args)
-    size = len(requests_times)
-    requests_media = generate_request_media(
-        args.num_of_imgs_per_req, args.img_ratios_per_req, args.img_base_path, size, args.send_image_with_base64
-    )
-    tokenizer_id = args.tokenizer if args.tokenizer else args.model
-    tokenizer: PreTrainedTokenizerBase = AutoTokenizer.from_pretrained(tokenizer_id)
-    requests_prompts = generate_prompts(args, tokenizer, size)
-    min_length = min(len(requests_prompts), len(requests_times))
-    requests_prompts = requests_prompts[:min_length]
-    requests_times = requests_times[:min_length]
-    requests_media = [arr_dims[:min_length] for arr_dims in requests_media]
-
-    set_max_open_files(min_length + 256)
-
-    base_url = args.base_url.strip("/")
-    endpoint = args.endpoint.strip("/")
-    args.api_url = f"{base_url}/{endpoint}"
-
-    client = Client(
-        args.backend,
-        args.api_url,
-        base_url,
-        args.model,
-        args.best_of,
-        args.use_beam_search,
-        True if args.verbose else args.disable_tqdm,
-        args.https_ssl,
-        not args.disable_ignore_eos,
-        not args.disable_stream,
-        args.cookies,
-        args.verbose,
-        args.max_concurrent,
-        args.wave,
-        args.logprobs,
-    )
-    # disable verbose output for validation of the endpoint. This is done to avoid confusion on terminal output.
-    client_verbose_value = client.verbose
-    client.verbose = False
-
-    logger.info(f"Sending {args.num_validation_reqs} requests for validation and warmup.")
-    for _ in range(args.num_validation_reqs):
-=======
 
     # Set up telemetry
     setup_telemetry()
@@ -688,6 +644,7 @@
         client = Client(
             args.backend,
             args.api_url,
+            args.base_url,
             args.model,
             args.best_of,
             args.use_beam_search,
@@ -708,27 +665,18 @@
         # disable verbose output for validation of the endpoint. This is done to avoid confusion on terminal output.
         client_verbose_value = client.verbose
         client.verbose = False
-        logger.info("Sending a single request for validation.")
->>>>>>> 88fc3b19
-        validate_endpoint = asyncio.run(client.validate_url_endpoint(requests_prompts[0], requests_media[0][0]))
-        if not validate_endpoint.success:
-            logger.info(f"{validate_endpoint.error}.\nExiting benchmark ....")
-            sys.exit(1)
-<<<<<<< HEAD
-
-    if args.profile:
-        logger.info("Starting the Torch profiler.")
-        asyncio.run(client.start_torch_profiler())
-
-    client.verbose = client_verbose_value
-    logger.info("Beginning benchmark.")
-    for idx, arr_dims in enumerate(requests_media):
-        if args.num_of_imgs_per_req:
-            logger.info(
-                (
-                    f"Benchmarking with {args.num_of_imgs_per_req} images per request "
-                    f"with ratio {args.img_ratios_per_req[idx]}"
-=======
+
+        logger.info(f"Sending {args.num_validation_reqs} request(s) for validation and warmup.")
+        for _ in range(args.num_validation_reqs):
+            validate_endpoint = asyncio.run(client.validate_url_endpoint(requests_prompts[0], requests_media[0][0]))
+            if not validate_endpoint.success:
+                logger.info(f"{validate_endpoint.error}.\nExiting benchmark ....")
+                sys.exit(1)
+        
+        if args.profile:
+            logger.info("Starting the Torch profiler.")
+            asyncio.run(client.start_torch_profiler())
+
         client.verbose = client_verbose_value
         logger.info("Beginning benchmark.")
 
@@ -739,7 +687,6 @@
                         f"Benchmarking with {args.num_of_imgs_per_req} images per request "
                         f"with ratio {args.img_ratios_per_req[idx]}"
                     )
->>>>>>> 88fc3b19
                 )
             t = time.perf_counter()
             output_list: List[Any] = send_requests(client, requests_prompts, requests_times, arr_dims)
@@ -771,9 +718,10 @@
             if args.debug:
                 logger.debug(f"{output_list}")
 
-    if args.profile:
-        logger.info("Stopping the Torch profiler.")
-        asyncio.run(client.stop_torch_profiler())
+        client.verbose = False
+        if args.profile:
+            logger.info("Stopping the Torch profiler.")
+            asyncio.run(client.stop_torch_profiler())
 
 
 def main() -> None:
