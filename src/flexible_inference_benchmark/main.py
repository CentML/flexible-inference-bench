--- conflicted
+++ resolved
@@ -479,11 +479,7 @@
 
     if args.profile:
         logger.info("Starting the Torch profiler.")
-<<<<<<< HEAD
         asyncio.run(client.start_torch_profiler(requests_prompts[0], requests_media[0]))
-        # if not validate_profiler.success:
-        #     logger.info(f"{validate_profiler.error}.\nExiting benchmark ....")
-        #     sys.exit()
 
     logger.info(f"Sending {args.num_validation_reqs} requests for validation and warmup.")
     for i in range(args.num_validation_reqs):
@@ -491,18 +487,6 @@
         if not validate_endpoint.success:
             logger.info(f"{validate_endpoint.error}.\nExiting benchmark ....")
             sys.exit()
-=======
-        validate_profiler = asyncio.run(client.start_torch_profiler(requests_prompts[0]))
-        if not validate_profiler.success:
-            logger.info(f"{validate_profiler.error}.\nExiting benchmark ....")
-            sys.exit()
-
-    logger.info("Sending a single request for validation.")
-    validate_endpoint = asyncio.run(client.validate_url_endpoint(requests_prompts[0], requests_media[0]))
-    if not validate_endpoint.success:
-        logger.info(f"{validate_endpoint.error}.\nExiting benchmark ....")
-        sys.exit()
->>>>>>> 89e4ec64
     client.verbose = client_verbose_value
     logger.info("Beginning benchmark.")
     t = time.perf_counter()
@@ -511,17 +495,7 @@
 
     if args.profile:
         logger.info("Stopping the Torch profiler.")
-<<<<<<< HEAD
         asyncio.run(client.stop_torch_profiler(requests_prompts[0], requests_media[0]))
-        # if not validate_profiler.success:
-        #     logger.info(f"{validate_profiler.error}.\nExiting benchmark ....")
-        #     sys.exit()
-=======
-        validate_profiler = asyncio.run(client.stop_torch_profiler(requests_prompts[0]))
-        if not validate_profiler.success:
-            logger.info(f"{validate_profiler.error}.\nExiting benchmark ....")
-            sys.exit()
->>>>>>> 89e4ec64
 
     # pylint: disable=line-too-long
     output = {
