from dataclasses import dataclass
import abc
import logging
from typing import Any, List, Union

import numpy as np

logger = logging.getLogger(__name__)


@dataclass
class Distribution(abc.ABC):
    @abc.abstractmethod
    def generate_distribution(self, *args: Any) -> List[Any]:
        pass


@dataclass
class Poisson(Distribution):
    rate: float

    def generate_distribution(self, size: int) -> List[float]:
        logger.debug(f"Generating Poisson distribution of size {size} with rate {self.rate}")
        rval = np.zeros(size)
        scale = 1 / self.rate
        for i in range(1, size):
            rval[i] = rval[i - 1] + np.random.exponential(scale)
        return rval.tolist()  # type: ignore[no-any-return]


@dataclass
class Exponential(Distribution):
    rate: float

    def generate_distribution(self, size: int) -> List[float]:
        logger.debug(f"Generating Exponential distribution of size {size} with rate {self.rate}")
<<<<<<< HEAD
        return np.random.exponential(self.rate, size).tolist()  # type: ignore[return-value]
=======
        return np.random.exponential(self.rate, size).tolist()  # type: ignore[no-any-return]
>>>>>>> 88fc3b19


@dataclass
class UniformInt(Distribution):
    low: int
    high: int

    def generate_distribution(self, size: int) -> List[int]:
        logger.debug(f"Generating uniform int distribution of size {size} with low {self.low} and high {self.high}")
        return [int(elem) for elem in np.random.randint(self.low, self.high, size)]


@dataclass
class NormalInt(Distribution):
    mean: float
    std: float

    def generate_distribution(self, size: int) -> List[int]:
        logger.debug(f"Generating normal int distribution of size {size} with mean {self.mean} and std {self.std}")
        return [int(elem) for elem in np.random.normal(self.mean, self.std, size)]


@dataclass
class Same(Distribution):
    start: Union[float, int]

    def __post_init__(self) -> None:
        if not isinstance(self.start, int):
            if self.start.is_integer():
                self.start = int(self.start)
            else:
                self.start = float(self.start)

    def generate_distribution(self, size: int) -> Union[List[float], List[int]]:
        logger.debug(f"Generating same distribution of size {size} with start {self.start}")
        rval = np.ones(size, dtype=type(self.start)) * self.start
<<<<<<< HEAD
        return rval.tolist()  # type: ignore[return-value]
=======
        return rval.tolist()  # type: ignore[no-any-return]
>>>>>>> 88fc3b19


@dataclass
class Even(Distribution):
    rate: float

    def generate_distribution(self, size: int) -> List[float]:
        logger.debug(f"Generating even distribution of size {size} with rate {self.rate}")
<<<<<<< HEAD
        return np.linspace(0, (size - 1) / self.rate, num=size).tolist()  # type: ignore[return-value]
=======
        return np.linspace(0, (size - 1) / self.rate, num=size).tolist()  # type: ignore[no-any-return]
>>>>>>> 88fc3b19


@dataclass
class AdjustedUniformInt(Distribution):
    low: int
    high: int

    def generate_distribution(self, lengths: List[int]) -> List[int]:
        logging.debug(f"Generating adjusted uniform int distribution with low {self.low} and high {self.high}")
        rval = np.empty(len(lengths), dtype=np.int64)
        for i, length in enumerate(lengths):
            rval[i] = np.random.randint(self.low, self.high - length)
        return rval.tolist()  # type: ignore[no-any-return]


DISTRIBUTION_CLASSES = {
    "poisson": Poisson,
    "exponential": Exponential,
    "uniform": UniformInt,
    "normal": NormalInt,
    "same": Same,
    "even": Even,
}<|MERGE_RESOLUTION|>--- conflicted
+++ resolved
@@ -34,11 +34,7 @@
 
     def generate_distribution(self, size: int) -> List[float]:
         logger.debug(f"Generating Exponential distribution of size {size} with rate {self.rate}")
-<<<<<<< HEAD
-        return np.random.exponential(self.rate, size).tolist()  # type: ignore[return-value]
-=======
         return np.random.exponential(self.rate, size).tolist()  # type: ignore[no-any-return]
->>>>>>> 88fc3b19
 
 
 @dataclass
@@ -75,11 +71,7 @@
     def generate_distribution(self, size: int) -> Union[List[float], List[int]]:
         logger.debug(f"Generating same distribution of size {size} with start {self.start}")
         rval = np.ones(size, dtype=type(self.start)) * self.start
-<<<<<<< HEAD
-        return rval.tolist()  # type: ignore[return-value]
-=======
         return rval.tolist()  # type: ignore[no-any-return]
->>>>>>> 88fc3b19
 
 
 @dataclass
@@ -88,11 +80,7 @@
 
     def generate_distribution(self, size: int) -> List[float]:
         logger.debug(f"Generating even distribution of size {size} with rate {self.rate}")
-<<<<<<< HEAD
-        return np.linspace(0, (size - 1) / self.rate, num=size).tolist()  # type: ignore[return-value]
-=======
         return np.linspace(0, (size - 1) / self.rate, num=size).tolist()  # type: ignore[no-any-return]
->>>>>>> 88fc3b19
 
 
 @dataclass
