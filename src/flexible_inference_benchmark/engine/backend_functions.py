# Taken from vLLM benchmarks
# pylint: disable=too-many-positional-arguments
import json
import os
import sys
import time
import traceback
from typing import List, Optional, Dict, Any
from contextlib import nullcontext
from pydantic import BaseModel, Field
import aiohttp
from tqdm.asyncio import tqdm
from opentelemetry import trace
from flexible_inference_benchmark.utils.telemetry import create_span_attributes

AIOHTTP_TIMEOUT = aiohttp.ClientTimeout(total=6 * 60 * 60)

# Get the tracer
tracer = trace.get_tracer(__name__)


class bcolors:
    OKBLUE = '\033[94m'
    OKGREEN = '\033[92m'
    ENDC = '\033[0m'


class RequestFuncInput(BaseModel):
    prompt: str
    media: List[str]
    api_url: str
    prompt_len: int
    output_len: int
    model: str
    best_of: int = 1
    use_beam_search: bool = False
    ssl: bool = True
    ignore_eos: bool = True
    stream: bool = True
    cookies: Dict[str, str]
    logprobs: Optional[int] = None
    temperature: float = 0.0
    top_p: Optional[float] = None
    top_k: Optional[int] = None
    run_id: Optional[str] = None
    json_response: bool = False
    disable_thinking: bool = False


class RequestFuncOutput(BaseModel):
    generated_text: str = ""
    success: bool = False
    latency: float = 0.0
    ttft: float = 0.0  # Time to first token
    itl: List[float] = Field(default_factory=list)  # List of inter-token latencies
    prompt_len: int = 0
    error: str = ""
    output_len: Optional[int] = None


def apply_sampling_params(
    payload: Any,
    request_func_input: RequestFuncInput,
    always_top_p: bool = True,
    temp_min: float = 0.0,
    top_p_max: float = 1.0,
) -> None:
    """
    Apply sampling parameters to the payload.
    """
    payload["temperature"] = max(temp_min, request_func_input.temperature)
    if request_func_input.top_p is not None:
        payload["top_p"] = min(request_func_input.top_p, top_p_max)
    elif always_top_p:
        payload["top_p"] = top_p_max
    if request_func_input.top_k is not None:
        payload["top_k"] = request_func_input.top_k
    if request_func_input.best_of > 1:
        payload["best_of"] = request_func_input.best_of


async def async_request_tgi(
    idx: int, request_func_input: RequestFuncInput, pbar: Optional[tqdm], verbose: bool, wait_time: float
) -> RequestFuncOutput:
    api_url = request_func_input.api_url
    assert api_url.endswith("generate_stream")

    async with aiohttp.ClientSession(timeout=AIOHTTP_TIMEOUT) as session:
        assert not request_func_input.use_beam_search
        assert request_func_input.logprobs is None
        params = {
            "best_of": request_func_input.best_of,
            "max_new_tokens": request_func_input.output_len,
            "do_sample": True,
        }
        apply_sampling_params(params, request_func_input, temp_min=0.01, top_p_max=0.99)
        payload = {"inputs": request_func_input.prompt, "parameters": params}
        output = RequestFuncOutput()
        output.prompt_len = request_func_input.prompt_len

        ttft = 0.0
        st = time.perf_counter()
        most_recent_timestamp = st
        if verbose:
            print_verbose(idx, request_func_input, st, 0, 0, True)
        try:
            async with session.post(url=api_url, json=payload, ssl=request_func_input.ssl) as response:
                if response.status == 200:
                    async for chunk_bytes in response.content:
                        chunk_bytes = chunk_bytes.strip()
                        if not chunk_bytes:
                            continue

                        chunk = remove_prefix(chunk_bytes.decode("utf-8"), "data:")

                        data = json.loads(chunk)
                        timestamp = time.perf_counter()
                        # First token
                        if ttft == 0.0:
                            ttft = time.perf_counter() - st
                            output.ttft = ttft

                        # Decoding phase
                        else:
                            output.itl.append(timestamp - most_recent_timestamp)

                        most_recent_timestamp = timestamp

                    output.latency = most_recent_timestamp - st
                    output.success = True
                    output.generated_text = data["generated_text"]

                    if verbose:
                        print_verbose(idx, request_func_input, 0, most_recent_timestamp, output.latency, False)

        except aiohttp.ClientConnectorError:
            output.success = False
            output.error = "connection error, please verify the server is running"

        except Exception:  # pylint: disable=broad-except
            output.success = False
            exc_info = sys.exc_info()
            output.error = "".join(traceback.format_exception(*exc_info))

        if pbar:
            pbar.update(1)
        return output


async def async_request_trt_llm(
    idx: int, request_func_input: RequestFuncInput, pbar: Optional[tqdm], verbose: bool, wait_time: float
) -> RequestFuncOutput:
    api_url = request_func_input.api_url
    assert api_url.endswith("generate_stream")

    async with aiohttp.ClientSession(timeout=AIOHTTP_TIMEOUT) as session:
        assert not request_func_input.use_beam_search
        assert request_func_input.best_of == 1
        assert request_func_input.logprobs is None
        payload = {
            "accumulate_tokens": True,
            "text_input": request_func_input.prompt,
            "max_tokens": request_func_input.output_len,
            "stream": True,
        }
        # does not support temp 0.0 as of NGC container version 24.06
        apply_sampling_params(payload, request_func_input, temp_min=0.01)
        output = RequestFuncOutput()
        output.prompt_len = request_func_input.prompt_len

        ttft = 0.0
        st = time.perf_counter()
        most_recent_timestamp = st
        if verbose:
            print_verbose(idx, request_func_input, most_recent_timestamp, 0, 0, True)
        try:
            async with session.post(url=api_url, json=payload, ssl=request_func_input.ssl) as response:
                if response.status == 200:
                    async for chunk_bytes in response.content:
                        chunk_bytes = chunk_bytes.strip()
                        if not chunk_bytes:
                            continue

                        chunk = remove_prefix(chunk_bytes.decode("utf-8"), "data:")

                        data = json.loads(chunk)
                        output.generated_text += data["text_output"]
                        timestamp = time.perf_counter()
                        # First token
                        if ttft == 0.0:
                            ttft = time.perf_counter() - st
                            output.ttft = ttft

                        # Decoding phase
                        else:
                            output.itl.append(timestamp - most_recent_timestamp)

                        most_recent_timestamp = timestamp

                    output.latency = most_recent_timestamp - st
                    output.success = True
                    if verbose:
                        print_verbose(idx, request_func_input, 0, most_recent_timestamp, output.latency, False)

                else:
                    output.error = response.reason or ""
                    output.success = False

        except aiohttp.ClientConnectorError:
            output.success = False
            output.error = "connection error, please verify the server is running"

        except Exception:  # pylint: disable=broad-except
            output.success = False
            exc_info = sys.exc_info()
            output.error = "".join(traceback.format_exception(*exc_info))

        if pbar:
            pbar.update(1)
        return output


async def async_request_deepspeed_mii(
    idx: int, request_func_input: RequestFuncInput, pbar: Optional[tqdm], verbose: bool, wait_time: float
) -> RequestFuncOutput:
    async with aiohttp.ClientSession(timeout=AIOHTTP_TIMEOUT) as session:
        assert request_func_input.best_of == 1
        assert not request_func_input.use_beam_search
        assert request_func_input.logprobs is None
        payload = {"prompt": request_func_input.prompt, "max_tokens": request_func_input.output_len}
        apply_sampling_params(payload, request_func_input, temp_min=0.01)
        output = RequestFuncOutput()
        output.prompt_len = request_func_input.prompt_len

        # NOTE: DeepSpeed-MII doesn't support streaming as of Jan 28 2024,
        # will use 0 as placeholder.
        # See https://github.com/microsoft/DeepSpeed-MII/pull/311
        output.ttft = 0

        st = time.perf_counter()
        if verbose:
            print_verbose(idx, request_func_input, st, 0, 0, True)
        try:
            async with session.post(
                url=request_func_input.api_url, json=payload, ssl=request_func_input.ssl
            ) as response:
                if response.status == 200:
                    parsed_resp = await response.json()
                    rcv_time = time.perf_counter()
                    output.latency = rcv_time - st
                    output.generated_text = parsed_resp["text"][0]
                    output.success = True
                    if verbose:
                        print_verbose(idx, request_func_input, 0, rcv_time, output.latency, False)
                else:
                    output.error = response.reason or ""
                    output.success = False

        except aiohttp.ClientConnectorError:
            output.success = False
            output.error = "connection error, please verify the server is running"

        except Exception:  # pylint: disable=broad-except
            output.success = False
            exc_info = sys.exc_info()
            output.error = "".join(traceback.format_exception(*exc_info))

        if pbar:
            pbar.update(1)
        return output


async def async_request_openai_completions(
    idx: int, request_func_input: RequestFuncInput, pbar: Optional[tqdm], verbose: bool, wait_time: float
) -> RequestFuncOutput:
    api_url = request_func_input.api_url
    assert api_url.endswith("v1/completions"), "OpenAI Completions API URL must end with 'v1/completions'."
    assert not request_func_input.use_beam_search

    if request_func_input.stream:
        async with aiohttp.ClientSession(timeout=AIOHTTP_TIMEOUT, cookies=request_func_input.cookies) as session:
            payload = {
                "model": request_func_input.model,
                "prompt": request_func_input.prompt,
                "best_of": request_func_input.best_of,
                "max_tokens": request_func_input.output_len,
                "stream": True,
                "ignore_eos": request_func_input.ignore_eos,
                "stream_options": {"include_usage": True},
            }
            apply_sampling_params(payload, request_func_input, always_top_p=False)
            if request_func_input.logprobs is not None:
                payload["logprobs"] = int(request_func_input.logprobs)
            headers = {"Authorization": f"Bearer {os.environ.get('OPENAI_API_KEY')}"}

            output = RequestFuncOutput()
            output.prompt_len = request_func_input.prompt_len

            generated_text = ""
            ttft = 0.0
            st = time.perf_counter()
            most_recent_timestamp = st
            latency = 0.0
            if verbose:
                print_verbose(idx, request_func_input, st, 0, 0, True)
            try:
                async with session.post(
                    url=api_url, json=payload, headers=headers, ssl=request_func_input.ssl
                ) as response:
                    if response.status == 200:
                        async for chunk_bytes in response.content:
                            chunk_bytes = chunk_bytes.strip()
                            if not chunk_bytes:
                                continue

                            chunk = remove_prefix(chunk_bytes.decode("utf-8"), "data: ")
                            if chunk == "[DONE]":
                                latency = time.perf_counter() - st
                            else:
                                data = json.loads(chunk)

                                if len(data["choices"]) > 0 and data["choices"][0]["text"] is not None:
                                    timestamp = time.perf_counter()
                                    # First token
                                    if ttft == 0.0:
                                        ttft = time.perf_counter() - st
                                        output.ttft = ttft

                                    # Decoding phase
                                    # NOTE: Some completion API might have a last
                                    # usage summary response without a token so we
                                    # do not want to include as inter-token-latency
                                    elif data.get("usage", None) is None:
                                        output.itl.append(timestamp - most_recent_timestamp)

                                    most_recent_timestamp = timestamp
                                    generated_text += data["choices"][0]["text"]

                                if data["usage"]:
                                    if "completion_tokens" in data["usage"]:
                                        output.output_len = int(data["usage"]["completion_tokens"])
                                    if "prompt_tokens" in data["usage"]:
                                        output.prompt_len = int(data["usage"]["prompt_tokens"])

                        output.generated_text = generated_text
                        output.success = True
                        output.latency = latency

                        if verbose:
                            print_verbose(idx, request_func_input, 0, most_recent_timestamp, latency, False)
                    else:
                        output.success = False
                        output.error = (
                            f"There was an error reaching the endpoint. Error code: {response.status} {response.reason}"
                        )
            except aiohttp.ClientConnectorError:
                output.success = False
                output.error = "connection error, please verify the server is running"

            except Exception:  # pylint: disable=broad-except
                # print(response.status)
                output.success = False
                exc_info = sys.exc_info()
                output.error += "".join(traceback.format_exception(*exc_info))
    else:
        async with aiohttp.ClientSession(timeout=AIOHTTP_TIMEOUT, cookies=request_func_input.cookies) as session:
            payload = {
                "model": request_func_input.model,
                "prompt": request_func_input.prompt,
                "best_of": request_func_input.best_of,
                "max_tokens": request_func_input.output_len,
                "ignore_eos": request_func_input.ignore_eos,
                "stream": False,
            }
            apply_sampling_params(payload, request_func_input, always_top_p=False)
            if request_func_input.logprobs is not None:
                payload["logprobs"] = int(request_func_input.logprobs)
            headers = {"Authorization": f"Bearer {os.environ.get('OPENAI_API_KEY')}"}
            output = RequestFuncOutput()
            output.prompt_len = request_func_input.prompt_len
            output.ttft = 0

            st = time.perf_counter()
            if verbose:
                print_verbose(idx, request_func_input, st, 0, 0, True)
            try:
                async with session.post(
                    url=api_url, json=payload, headers=headers, ssl=request_func_input.ssl
                ) as response:
                    if response.status == 200:
                        parsed_resp = await response.json()
                        rcv_time = time.perf_counter()
                        output.latency = rcv_time - st
                        output.generated_text = parsed_resp["choices"][0]["text"]
                        output.success = True
                        if verbose:
                            print_verbose(idx, request_func_input, 0, rcv_time, output.latency, False)
                        if parsed_resp.get("usage", None):
                            if "completion_tokens" in parsed_resp["usage"]:
                                output.output_len = int(parsed_resp["usage"]["completion_tokens"])
                            if "prompt_tokens" in parsed_resp["usage"]:
                                output.prompt_len = int(parsed_resp["usage"]["prompt_tokens"])
                    else:
                        output.success = False
                        output.error = (
                            f"There was an error reaching the endpoint. Error code: {response.status} {response.reason}"
                        )

            except aiohttp.ClientConnectorError:
                output.success = False
                output.error = "connection error, please verify the server is running"

            except Exception:  # pylint: disable=broad-except
                output.success = False
                exc_info = sys.exc_info()
                output.error = "".join(traceback.format_exception(*exc_info))
    if pbar:
        pbar.update(1)
    return output


async def async_request_openai_chat_completions(
    idx: int, request_func_input: RequestFuncInput, pbar: Optional[tqdm], verbose: bool, wait_time: float
) -> RequestFuncOutput:
    api_url = request_func_input.api_url
    assert api_url.endswith(
        "v1/chat/completions"
    ), "OpenAI Chat Completions API URL must end with 'v1/chat/completions'."

    content_body: List[dict[str, Any]] = [{"type": "text", "text": request_func_input.prompt}]

    for media_item in request_func_input.media:
        content_body.append({"type": "image_url", "image_url": {"url": media_item}})

    telemetry_enabled = os.getenv("OTEL_ENABLED", "false").lower() == "true"
    otel_span = (
        tracer.start_as_current_span(
            f"request_{idx}",
            attributes=create_span_attributes(
                prompt_tokens=request_func_input.prompt_len,
                image_count=len(request_func_input.media) if request_func_input.media else 0,
                image_sizes=[len(img) for img in request_func_input.media] if request_func_input.media else [],
                response_tokens=0,  # Will be updated after response
                run_id=request_func_input.run_id or "unknown",  # Provide default value for None
            ),
        )
        if telemetry_enabled
        else nullcontext()
    )
    with otel_span as span:
        async with aiohttp.ClientSession(timeout=AIOHTTP_TIMEOUT) as session:
            assert not request_func_input.use_beam_search

            # Apply JSON response formatting if flag is enabled
            if request_func_input.json_response:
                append_msg = (
                    "\nPlease send your response as a JSON object. "
                    "Follow this schema: {'assistant_response': 'your full, detailed response here "
                    "Do not include any other text or formatting. "
                    "Only return the JSON object without any additional text or explanation."
                    "DO NOT OUTPUT THE } character."
                )
                if isinstance(content_body, str):
                    content_body += append_msg
                else:
                    content_body[-1]["text"] += append_msg

            payload = {
                "model": request_func_input.model,
                "messages": [{"role": "user", "content": content_body}],
                "max_tokens": request_func_input.output_len,
                "stream": request_func_input.stream,
                "ignore_eos": request_func_input.ignore_eos,
            }
<<<<<<< HEAD

            # Add JSON response format if flag is enabled
            if request_func_input.json_response:
                payload["response_format"] = {"type": "json_object"}

            # Add thinking control if flag is enabled
            if request_func_input.disable_thinking:
                payload["chat_template_kwargs"] = {"enable_thinking": False}
=======
            if request_func_input.stream:
                payload["stream_options"] = {"include_usage": True}
>>>>>>> 74816b11
            apply_sampling_params(payload, request_func_input, always_top_p=False)
            if request_func_input.logprobs is not None:
                payload["logprobs"] = True
                payload["top_logprobs"] = int(request_func_input.logprobs)
            headers = {
                "Content-Type": "application/json",
                "Authorization": f"Bearer {os.environ.get('OPENAI_API_KEY')}",
            }

            output = RequestFuncOutput()
            output.prompt_len = request_func_input.prompt_len

            generated_text = ""
            ttft = 0.0
            st = time.perf_counter()
            most_recent_timestamp = st
            if verbose:
                print_verbose(idx, request_func_input, st, 0, 0, True)
            try:
                tracer_http_request = (
                    tracer.start_as_current_span("http_request") if telemetry_enabled else nullcontext()
                )
                with tracer_http_request:
                    async with session.post(
                        url=api_url, json=payload, headers=headers, ssl=request_func_input.ssl
                    ) as response:
                        if response.status == 200:
                            latency = 0.0
                            response_success_span = (
                                tracer.start_as_current_span("response_processing")
                                if telemetry_enabled
                                else nullcontext()
                            )
                            with response_success_span as process_span:
                                async for chunk_bytes in response.content:
                                    chunk_bytes = chunk_bytes.strip()
                                    if not chunk_bytes:
                                        continue

                                    chunk = remove_prefix(chunk_bytes.decode("utf-8"), "data: ")
                                    if chunk == "[DONE]":
                                        latency = time.perf_counter() - st
                                    else:
                                        timestamp = time.perf_counter()
                                        data = json.loads(chunk)
                                        delta = None
                                        content = None
                                        reasoning_content = None
                                        if request_func_input.stream and len(data["choices"]) > 0:
                                            delta = data["choices"][0]["delta"]
                                            content = delta.get("content", None)
                                            reasoning_content = delta.get("reasoning_content", None)

                                        if (content is not None or reasoning_content is not None) and not (
                                            ttft == 0.0 and (content == '' or reasoning_content == '')
                                        ):
                                            if ttft == 0.0:
                                                ttft = time.perf_counter() - st
                                                output.ttft = ttft
                                                if process_span:
                                                    process_span.set_attribute("fib.time_to_first_token", ttft)

                                            else:
                                                output.itl.append(timestamp - most_recent_timestamp)
                                                if process_span:
                                                    process_span.set_attribute(
                                                        "fib.inter_token_latency", timestamp - most_recent_timestamp
                                                    )
                                            if content:
                                                generated_text += content
                                            elif reasoning_content:
                                                generated_text += reasoning_content
                                            most_recent_timestamp = timestamp

                                        if "usage" in data and data["usage"] is not None:
                                            if data["usage"].get("completion_tokens"):
                                                output.output_len = int(data["usage"]["completion_tokens"])
                                                if process_span:
                                                    process_span.set_attribute(
                                                        "fib.completion_tokens", output.output_len
                                                    )
                                            if data["usage"].get("prompt_tokens"):
                                                output.prompt_len = int(data["usage"]["prompt_tokens"])
                                                if process_span:
                                                    process_span.set_attribute("fib.prompt_tokens", output.prompt_len)

                            output.generated_text = generated_text
                            output.success = True
                            output.latency = latency
                            if span:
                                span.set_attribute("fib.total_latency", latency)
                                span.set_attribute("fib.total_tokens", len(generated_text))

                            if verbose:
                                print_verbose(idx, request_func_input, 0, most_recent_timestamp, output.latency, False)
                        else:
                            output.error = response.reason or ""
                            output.success = False
                            if span:
                                span.set_attribute("fib.error", output.error)

            except aiohttp.ClientConnectorError:
                output.success = False
                output.error = "connection error, please verify the server is running"
                if span:
                    span.set_attribute("fib.error", output.error)

            except Exception:  # pylint: disable=broad-except
                output.success = False
                exc_info = sys.exc_info()
                output.error = "".join(traceback.format_exception(*exc_info))
                if span:
                    span.set_attribute("fib.error", output.error)

            if pbar:
                pbar_span = tracer.start_as_current_span("progress_update") if telemetry_enabled else nullcontext()
                with pbar_span:
                    pbar.update(1)

            return output


async def async_request_cserve_debug(
    idx: int, request_func_input: RequestFuncInput, pbar: Optional[tqdm], verbose: bool, wait_time: float
) -> RequestFuncOutput:
    api_url = request_func_input.api_url
    assert api_url.endswith("v1/generate"), "CServe Completions API URL must end with 'v1/generate'."
    assert not request_func_input.use_beam_search
    assert request_func_input.logprobs is None

    if request_func_input.stream:
        async with aiohttp.ClientSession(timeout=AIOHTTP_TIMEOUT, cookies=request_func_input.cookies) as session:
            payload = {
                "prompt": request_func_input.prompt,
                "sampling_params": {"n": 1, "max_tokens": request_func_input.output_len},
                "stream": True,
                "ignore_eos": request_func_input.ignore_eos,
            }
            apply_sampling_params(payload["sampling_params"], request_func_input, always_top_p=False)
            headers = {"Authorization": f"Bearer {os.environ.get('OPENAI_API_KEY')}"}

            output = RequestFuncOutput()
            output.prompt_len = request_func_input.prompt_len

            generated_text = ""
            ttft = 0.0
            st = time.perf_counter()
            most_recent_timestamp = st
            if verbose:
                print_verbose(idx, request_func_input, st, 0, 0, True)
            try:
                async with session.post(
                    url=api_url, json=payload, headers=headers, ssl=request_func_input.ssl
                ) as response:
                    if response.status == 200:
                        async for chunk_bytes in response.content:
                            chunk_bytes = chunk_bytes.strip()
                            if not chunk_bytes:
                                continue
                            chunk = chunk_bytes.decode("utf-8")

                            timestamp = time.perf_counter()
                            # First token
                            if ttft == 0.0:
                                ttft = time.perf_counter() - st
                                output.ttft = ttft

                            # Decoding phase
                            else:
                                output.itl.append(timestamp - most_recent_timestamp)

                            most_recent_timestamp = timestamp
                            generated_text += chunk

                        output.generated_text = generated_text
                        output.success = True
                        output.latency = time.perf_counter() - st

                        if verbose:
                            print_verbose(idx, request_func_input, 0, most_recent_timestamp, output.latency, False)
                    else:
                        output.success = False
                        output.error = (
                            f"There was an error reaching the endpoint. Error code: {response.status} {response.reason}"
                        )

            except aiohttp.ClientConnectorError:
                output.success = False
                output.error = "connection error, please verify the server is running"

            except Exception:  # pylint: disable=broad-except
                output.success = False
                exc_info = sys.exc_info()
                output.error = "".join(traceback.format_exception(*exc_info))

    else:
        async with aiohttp.ClientSession(timeout=AIOHTTP_TIMEOUT, cookies=request_func_input.cookies) as session:
            payload = {
                "prompt": request_func_input.prompt,
                "sampling_params": {
                    "n": 1,
                    "max_tokens": request_func_input.output_len,
                    "ignore_eos": request_func_input.ignore_eos,
                },
                "stream": False,
            }
            apply_sampling_params(payload["sampling_params"], request_func_input, always_top_p=False)
            headers = {"Authorization": f"Bearer {os.environ.get('OPENAI_API_KEY')}"}

            output = RequestFuncOutput()
            output.prompt_len = request_func_input.prompt_len
            output.ttft = 0

            st = time.perf_counter()
            if verbose:
                print_verbose(idx, request_func_input, st, 0, 0, True)
            try:
                async with session.post(
                    url=api_url, json=payload, headers=headers, ssl=request_func_input.ssl
                ) as response:
                    if response.status == 200:
                        parsed_resp = await response.json()
                        rcv_time = time.perf_counter()
                        output.latency = rcv_time - st
                        output.generated_text = parsed_resp["text"][0]
                        output.success = True
                        if verbose:
                            print_verbose(idx, request_func_input, 0, rcv_time, output.latency, False)
                    else:
                        output.success = False
                        output.error = (
                            f"There was an error reaching the endpoint. Error code: {response.status} {response.reason}"
                        )

            except aiohttp.ClientConnectorError:
                output.success = False
                output.error = "connection error, please verify the server is running"

            except Exception:  # pylint: disable=broad-except
                output.success = False
                exc_info = sys.exc_info()
                output.error = "".join(traceback.format_exception(*exc_info))
    if pbar:
        pbar.update(1)
    return output


# Since vllm must support Python 3.8, we can't use str.removeprefix(prefix)
# introduced in Python 3.9
def remove_prefix(text: str, prefix: str) -> str:
    if text.startswith(prefix):
        return text[len(prefix) :]
    return text


def print_verbose(
    idx: int, request_func_input: RequestFuncInput, send_time: float, rcv_time: float, latency: float, sending: bool
) -> None:
    if sending:
        print(
            f"{bcolors.OKBLUE}Sending request with id {idx}",
            f"prompt len: {request_func_input.prompt_len}",
            f"decode len: {request_func_input.output_len}",
            f"at time: {send_time}{bcolors.ENDC}",
        )
    else:
        print(
            f"{bcolors.OKGREEN}Response for req {idx}",
            f"with prompt len: {request_func_input.prompt_len}",
            f"with decode len: {request_func_input.output_len}",
            f"has been received at time: {rcv_time}",
            f"with delay: {latency}",
        )


async def async_request_profiler(
    idx: int, request_func_input: RequestFuncInput, pbar: Optional[tqdm], verbose: bool, wait_time: float
) -> RequestFuncOutput:
    api_url = request_func_input.api_url
    assert api_url.endswith("start_profile") or api_url.endswith(
        "stop_profile"
    ), "Torch Profiler API URL must end with 'start_profile' or 'stop_profile'."

    async with aiohttp.ClientSession(timeout=AIOHTTP_TIMEOUT) as session:
        payload = {
            "model": request_func_input.model,
            "messages": [],
            "temperature": 0.0,
            "max_tokens": request_func_input.output_len,
            "stream": True,
            "ignore_eos": request_func_input.ignore_eos,
        }
        if request_func_input.logprobs is not None:
            payload["logprobs"] = True
            payload["top_logprobs"] = int(request_func_input.logprobs)
        headers = {"Content-Type": "application/json", "Authorization": f"Bearer {os.environ.get('OPENAI_API_KEY')}"}

        output = RequestFuncOutput()
        output.prompt_len = request_func_input.prompt_len

        try:
            async with session.post(
                url=api_url, json=payload, headers=headers, verify_ssl=request_func_input.ssl
            ) as response:
                if response.status == 200:
                    output.success = True
                else:
                    output.error = response.reason or ""
                    output.success = False

        except aiohttp.ClientConnectorError:
            output.success = False
            output.error = "connection error, please verify the server is running"

        except Exception:  # pylint: disable=broad-except
            output.success = False
            exc_info = sys.exc_info()
            output.error = "".join(traceback.format_exception(*exc_info))

    if pbar:
        pbar.update(1)
    return output


ASYNC_REQUEST_FUNCS = {
    "tgi": async_request_tgi,
    "vllm": async_request_openai_completions,
    "cserve-debug": async_request_cserve_debug,
    "cserve-chat": async_request_openai_chat_completions,
    "cserve": async_request_openai_completions,
    "lmdeploy": async_request_openai_completions,
    "deepspeed-mii": async_request_deepspeed_mii,
    "openai": async_request_openai_completions,
    "openai-chat": async_request_openai_chat_completions,
    "tensorrt-llm": async_request_trt_llm,
    "profiler": async_request_profiler,
}<|MERGE_RESOLUTION|>--- conflicted
+++ resolved
@@ -472,7 +472,6 @@
                 "stream": request_func_input.stream,
                 "ignore_eos": request_func_input.ignore_eos,
             }
-<<<<<<< HEAD
 
             # Add JSON response format if flag is enabled
             if request_func_input.json_response:
@@ -481,10 +480,9 @@
             # Add thinking control if flag is enabled
             if request_func_input.disable_thinking:
                 payload["chat_template_kwargs"] = {"enable_thinking": False}
-=======
+
             if request_func_input.stream:
                 payload["stream_options"] = {"include_usage": True}
->>>>>>> 74816b11
             apply_sampling_params(payload, request_func_input, always_top_p=False)
             if request_func_input.logprobs is not None:
                 payload["logprobs"] = True
