--- conflicted
+++ resolved
@@ -4,11 +4,7 @@
 import sys
 import time
 import traceback
-<<<<<<< HEAD
-from typing import List, Optional, Dict, Tuple
-=======
 from typing import List, Optional, Dict, Any
->>>>>>> 0a8ec7a9
 from pydantic import BaseModel, Field
 import aiohttp
 from tqdm.asyncio import tqdm
@@ -403,11 +399,7 @@
         "v1/chat/completions"
     ), "OpenAI Chat Completions API URL must end with 'v1/chat/completions'."
 
-<<<<<<< HEAD
-    content_body = [{"type": "text", "text": request_func_input.prompt}]
-=======
     content_body: List[dict[str, Any]] = [{"type": "text", "text": request_func_input.prompt}]
->>>>>>> 0a8ec7a9
 
     for media_item in request_func_input.media:
         content_body.append({"type": "image_url", "image_url": {"url": media_item}})
@@ -456,12 +448,6 @@
 
                             delta = data["choices"][0]["delta"] if len(data["choices"]) > 0 else None
                             content = delta.get("content", None) if delta is not None else None
-<<<<<<< HEAD
-                            # Make sure to include the content if it's not None
-                            # Since EOS can translate to an empty string, include `content == ""`
-                            # as long as it's not the first token
-                            if content is not None and not (ttft == 0.0 and content == ''):
-=======
                             reasoning_content = delta.get("reasoning_content", None) if delta is not None else None
                             # Make sure to include the content if it's not None
                             # Since EOS can translate to an empty string, include `content == ""`
@@ -469,7 +455,6 @@
                             if (content is not None or reasoning_content is not None) and not (
                                 ttft == 0.0 and (content == '' or reasoning_content == '')
                             ):
->>>>>>> 0a8ec7a9
                                 # First token
                                 if ttft == 0.0:
                                     ttft = time.perf_counter() - st
@@ -478,15 +463,10 @@
                                 # Decoding phase
                                 else:
                                     output.itl.append(timestamp - most_recent_timestamp)
-<<<<<<< HEAD
-
-                                generated_text += delta["content"]
-=======
                                 if content:
                                     generated_text += content
                                 elif reasoning_content:
                                     generated_text += reasoning_content
->>>>>>> 0a8ec7a9
                                 most_recent_timestamp = timestamp
 
                             if "usage" in data:
