--- conflicted
+++ resolved
@@ -63,30 +63,22 @@
             async with sema:
                 return await self.request_func(idx, data, pbar, self.verbose, wait_time)
         else:
-<<<<<<< HEAD
-            return await self.request_func(idx, data, pbar, self.verbose, \
-                                           wait_time, request_media)
+            return await self.request_func(idx, data, pbar, self.verbose, wait_time)
     
     async def signal_profiler(
         self,
         idx: int,
         data: RequestFuncInput,
         wait_time: float,
-        request_media: List[str],
         pbar: Optional[tqdm],
         sema: Optional[asyncio.BoundedSemaphore],
     ) -> Optional[Union[RequestFuncOutput, Any]]:
         await asyncio.sleep(wait_time)
         if sema:
             async with sema:
-                return await ASYNC_REQUEST_FUNCS['profiler'](idx, data, pbar, self.verbose, \
-                                               wait_time, request_media)
+                return await ASYNC_REQUEST_FUNCS['profiler'](idx, data, pbar, self.verbose, wait_time)
         else:
-            return await ASYNC_REQUEST_FUNCS['profiler'](idx, data, pbar, self.verbose, \
-                                           wait_time, request_media)
-=======
-            return await self.request_func(idx, data, pbar, self.verbose, wait_time)
->>>>>>> fab7675a
+            return await ASYNC_REQUEST_FUNCS['profiler'](idx, data, pbar, self.verbose, wait_time)
 
     async def benchmark(
         self,
@@ -142,12 +134,12 @@
             cookies=self.cookies,
             logprobs=self.logprobs,
         )
-<<<<<<< HEAD
-        return await self.send_request(0, data, 0, [], None, None)
+        return await self.send_request(0, data, 0, None, None)
     
     async def start_torch_profiler(self, request: Tuple[str, int, int]) -> Union[RequestFuncOutput, Any]:
         data = RequestFuncInput(
             prompt=request[0],
+            media=[],
             api_url=self.base_url + "/start_profile",
             prompt_len=request[1],
             output_len=request[2],
@@ -160,11 +152,12 @@
             cookies=self.cookies,
             logprobs=self.logprobs,
         )
-        return await self.signal_profiler(0, data, 0, [], None, None)
+        return await self.signal_profiler(0, data, 0, None, None)
     
     async def stop_torch_profiler(self, request: Tuple[str, int, int]) -> Union[RequestFuncOutput, Any]:
         data = RequestFuncInput(
             prompt=request[0],
+            media=[],
             api_url=self.base_url + "/stop_profile",
             prompt_len=request[1],
             output_len=request[2],
@@ -177,7 +170,4 @@
             cookies=self.cookies,
             logprobs=self.logprobs,
         )
-        return await self.signal_profiler(0, data, 0, [], None, None)
-=======
-        return await self.send_request(0, data, 0, None, None)
->>>>>>> fab7675a
+        return await self.signal_profiler(0, data, 0, None, None)